"Parses and creates Grammar objects"

import os.path
from itertools import chain
import re
from ast import literal_eval
from copy import deepcopy

from .lexer import Token, UnexpectedInput

from .parse_tree_builder import ParseTreeBuilder
from .parser_frontends import LALR
from .parsers.lalr_parser import UnexpectedToken
from .common import is_terminal, GrammarError, LexerConf, ParserConf, PatternStr, PatternRE, TokenDef
from .grammar import RuleOptions, Rule, Terminal, NonTerminal, Symbol
from .utils import classify, suppress

from .tree import Tree, Transformer, InlineTransformer, Visitor, SlottedTree as ST

__path__ = os.path.dirname(__file__)
IMPORT_PATHS = [os.path.join(__path__, 'grammars')]

_RE_FLAGS = 'imslux'

_TERMINAL_NAMES = {
    '.' : 'DOT',
    ',' : 'COMMA',
    ':' : 'COLON',
    ';' : 'SEMICOLON',
    '+' : 'PLUS',
    '-' : 'MINUS',
    '*' : 'STAR',
    '/' : 'SLASH',
    '\\' : 'BACKSLASH',
    '|' : 'VBAR',
    '?' : 'QMARK',
    '!' : 'BANG',
    '@' : 'AT',
    '#' : 'HASH',
    '$' : 'DOLLAR',
    '%' : 'PERCENT',
    '^' : 'CIRCUMFLEX',
    '&' : 'AMPERSAND',
    '_' : 'UNDERSCORE',
    '<' : 'LESSTHAN',
    '>' : 'MORETHAN',
    '=' : 'EQUAL',
    '"' : 'DBLQUOTE',
    '\'' : 'QUOTE',
    '`' : 'BACKQUOTE',
    '~' : 'TILDE',
    '(' : 'LPAR',
    ')' : 'RPAR',
    '{' : 'LBRACE',
    '}' : 'RBRACE',
    '[' : 'LSQB',
    ']' : 'RSQB',
    '\n' : 'NEWLINE',
    '\r\n' : 'CRLF',
    '\t' : 'TAB',
    ' ' : 'SPACE',
}

# Grammar Parser
TERMINALS = {
    '_LPAR': r'\(',
    '_RPAR': r'\)',
    '_LBRA': r'\[',
    '_RBRA': r'\]',
    'OP': '[+*][?]?|[?](?![a-z])',
    '_COLON': ':',
    '_OR': r'\|',
    '_DOT': r'\.',
    'TILDE': '~',
    'RULE': '!?[_?]?[a-z][_a-z0-9]*',
    'TERMINAL': '_?[A-Z][_A-Z0-9]*',
    'STRING': r'"(\\"|\\\\|[^"\n])*?"i?',
    'REGEXP': r'/(?!/)(\\/|\\\\|[^/\n])*?/[%s]*' % _RE_FLAGS,
    '_NL': r'(\r?\n)+\s*',
    'WS': r'[ \t]+',
    'COMMENT': r'//[^\n]*',
    '_TO': '->',
    '_IGNORE': r'%ignore',
    '_DECLARE': r'%declare',
    '_IMPORT': r'%import',
    'NUMBER': r'\d+',
}

RULES = {
    'start': ['_list'],
    '_list':  ['_item', '_list _item'],
    '_item':  ['rule', 'token', 'statement', '_NL'],

    'rule': ['RULE _COLON expansions _NL',
             'RULE _DOT NUMBER _COLON expansions _NL'],
    'expansions': ['alias',
                   'expansions _OR alias',
                   'expansions _NL _OR alias'],

    '?alias':     ['expansion _TO RULE', 'expansion'],
    'expansion': ['_expansion'],

    '_expansion': ['', '_expansion expr'],

    '?expr': ['atom',
              'atom OP',
              'atom TILDE NUMBER',
              'atom TILDE NUMBER _DOT _DOT NUMBER',
              ],

    '?atom': ['_LPAR expansions _RPAR',
              'maybe',
              'value'],

    'value': ['terminal',
              'nonterminal',
              'literal',
              'range'],

    'terminal': ['TERMINAL'],
    'nonterminal': ['RULE'],

    '?name': ['RULE', 'TERMINAL'],

    'maybe': ['_LBRA expansions _RBRA'],
    'range': ['STRING _DOT _DOT STRING'],

    'token': ['TERMINAL _COLON expansions _NL',
              'TERMINAL _DOT NUMBER _COLON expansions _NL'],
    'statement': ['ignore', 'import', 'declare'],
    'ignore': ['_IGNORE expansions _NL'],
    'declare': ['_DECLARE _declare_args _NL'],
    'import': ['_IMPORT import_args _NL',
<<<<<<< HEAD
               '_IMPORT import_args _TO TERMINAL _NL'],
=======
               '_IMPORT import_args _TO TOKEN _NL'],
>>>>>>> 5a6e6045
    'import_args': ['_import_args'],
    '_import_args': ['name', '_import_args _DOT name'],
    '_declare_args': ['name', '_declare_args name'],

    'literal': ['REGEXP', 'STRING'],
}


class EBNF_to_BNF(InlineTransformer):
    def __init__(self):
        self.new_rules = []
        self.rules_by_expr = {}
        self.prefix = 'anon'
        self.i = 0
        self.rule_options = None

    def _add_recurse_rule(self, type_, expr):
        if expr in self.rules_by_expr:
            return self.rules_by_expr[expr]

        new_name = '__%s_%s_%d' % (self.prefix, type_, self.i)
        self.i += 1
        t = NonTerminal(Token('RULE', new_name, -1))
        tree = ST('expansions', [ST('expansion', [expr]), ST('expansion', [t, expr])])
        self.new_rules.append((new_name, tree, self.rule_options))
        self.rules_by_expr[expr] = t
        return t

    def expr(self, rule, op, *args):
        if op.value == '?':
            return ST('expansions', [rule, ST('expansion', [])])
        elif op.value == '+':
            # a : b c+ d
            #   -->
            # a : b _c d
            # _c : _c c | c;
            return self._add_recurse_rule('plus', rule)
        elif op.value == '*':
            # a : b c* d
            #   -->
            # a : b _c? d
            # _c : _c c | c;
            new_name = self._add_recurse_rule('star', rule)
            return ST('expansions', [new_name, ST('expansion', [])])
        elif op.value == '~':
            if len(args) == 1:
                mn = mx = int(args[0])
            else:
                mn, mx = map(int, args)
                if mx < mn:
                    raise GrammarError("Bad Range for %s (%d..%d isn't allowed)" % (rule, mn, mx))
            return ST('expansions', [ST('expansion', [rule] * n) for n in range(mn, mx+1)])
        assert False, op


class SimplifyRule_Visitor(Visitor):

    @staticmethod
    def _flatten(tree):
        while True:
            to_expand = [i for i, child in enumerate(tree.children)
                         if isinstance(child, Tree) and child.data == tree.data]
            if not to_expand:
                break
            tree.expand_kids_by_index(*to_expand)

    def expansion(self, tree):
        # rules_list unpacking
        # a : b (c|d) e
        #  -->
        # a : b c e | b d e
        #
        # In AST terms:
        # expansion(b, expansions(c, d), e)
        #   -->
        # expansions( expansion(b, c, e), expansion(b, d, e) )

        while True:
            self._flatten(tree)

            for i, child in enumerate(tree.children):
                if isinstance(child, Tree) and child.data == 'expansions':
                    tree.data = 'expansions'
                    tree.children = [self.visit(ST('expansion', [option if i==j else other
                                                                for j, other in enumerate(tree.children)]))
                                     for option in set(child.children)]
                    break
            else:
                break

    def alias(self, tree):
        rule, alias_name = tree.children
        if rule.data == 'expansions':
            aliases = []
            for child in tree.children[0].children:
                aliases.append(ST('alias', [child, alias_name]))
            tree.data = 'expansions'
            tree.children = aliases

    def expansions(self, tree):
        self._flatten(tree)
        tree.children = list(set(tree.children))


class RuleTreeToText(Transformer):
    def expansions(self, x):
        return x
    def expansion(self, symbols):
        return symbols, None
    def alias(self, x):
        (expansion, _alias), alias = x
        assert _alias is None, (alias, expansion, '-', _alias)
        return expansion, alias.value


class CanonizeTree(InlineTransformer):
    def maybe(self, expr):
        return ST('expr', [expr, Token('OP', '?', -1)])

    def tokenmods(self, *args):
        if len(args) == 1:
            return list(args)
        tokenmods, value = args
        return tokenmods + [value]

class PrepareAnonTerminals(InlineTransformer):
    "Create a unique list of anonymous tokens. Attempt to give meaningful names to them when we add them"

    def __init__(self, tokens):
        self.tokens = tokens
        self.token_set = {td.name for td in self.tokens}
        self.token_reverse = {td.pattern: td for td in tokens}
        self.i = 0


    def pattern(self, p):
        value = p.value
        if p in self.token_reverse and p.flags != self.token_reverse[p].pattern.flags:
            raise GrammarError(u'Conflicting flags for the same terminal: %s' % p)

        token_name = None

        if isinstance(p, PatternStr):
            try:
                # If already defined, use the user-defined token name
                token_name = self.token_reverse[p].name
            except KeyError:
                # Try to assign an indicative anon-token name
                try:
                    token_name = _TERMINAL_NAMES[value]
                except KeyError:
                    if value.isalnum() and value[0].isalpha() and value.upper() not in self.token_set:
                        with suppress(UnicodeEncodeError):
                            value.upper().encode('ascii') # Make sure we don't have unicode in our token names
                            token_name = value.upper()

        elif isinstance(p, PatternRE):
            if p in self.token_reverse: # Kind of a wierd placement.name
                token_name = self.token_reverse[p].name
        else:
            assert False, p

        if token_name is None:
            token_name = '__ANON_%d' % self.i
            self.i += 1

        if token_name not in self.token_set:
            assert p not in self.token_reverse
            self.token_set.add(token_name)
            tokendef = TokenDef(token_name, p)
            self.token_reverse[p] = tokendef
            self.tokens.append(tokendef)

        return Terminal(Token('TERMINAL', token_name, -1), filter_out=isinstance(p, PatternStr))


def _rfind(s, choices):
    return max(s.rfind(c) for c in choices)



def _fix_escaping(s):
    w = ''
    i = iter(s)
    for n in i:
        w += n
        if n == '\\':
            n2 = next(i)
            if n2 == '\\':
                w += '\\\\'
            elif n2 not in 'unftr':
                w += '\\'
            w += n2
    w = w.replace('\\"', '"').replace("'", "\\'")

    to_eval = "u'''%s'''" % w
    try:
        s = literal_eval(to_eval)
    except SyntaxError as e:
        raise ValueError(s, e)

    return s


def _literal_to_pattern(literal):
    v = literal.value
    flag_start = _rfind(v, '/"')+1
    assert flag_start > 0
    flags = v[flag_start:]
    assert all(f in _RE_FLAGS for f in flags), flags

    v = v[:flag_start]
    assert v[0] == v[-1] and v[0] in '"/'
    x = v[1:-1]

    s = _fix_escaping(x)

    if literal.type == 'STRING':
        s = s.replace('\\\\', '\\')

    return { 'STRING': PatternStr,
             'REGEXP': PatternRE }[literal.type](s, flags)


class PrepareLiterals(InlineTransformer):
    def literal(self, literal):
        return ST('pattern', [_literal_to_pattern(literal)])

    def range(self, start, end):
        assert start.type == end.type == 'STRING'
        start = start.value[1:-1]
        end = end.value[1:-1]
        assert len(start) == len(end) == 1, (start, end, len(start), len(end))
        regexp = '[%s-%s]' % (start, end)
        return ST('pattern', [PatternRE(regexp)])


class TokenTreeToPattern(Transformer):
    def pattern(self, ps):
        p ,= ps
        return p

    def expansion(self, items):
        assert items
        if len(items) == 1:
            return items[0]
        if len({i.flags for i in items}) > 1:
            raise GrammarError("Lark doesn't support joining tokens with conflicting flags!")
        return PatternRE(''.join(i.to_regexp() for i in items), items[0].flags if items else ())

    def expansions(self, exps):
        if len(exps) == 1:
            return exps[0]
        if len({i.flags for i in exps}) > 1:
            raise GrammarError("Lark doesn't support joining tokens with conflicting flags!")
        return PatternRE('(?:%s)' % ('|'.join(i.to_regexp() for i in exps)), exps[0].flags)

    def expr(self, args):
        inner, op = args[:2]
        if op == '~':
            if len(args) == 3:
                op = "{%d}" % int(args[2])
            else:
                mn, mx = map(int, args[2:])
                if mx < mn:
                    raise GrammarError("Bad Range for %s (%d..%d isn't allowed)" % (inner, mn, mx))
                op = "{%d,%d}" % (mn, mx)
        else:
            assert len(args) == 2
        return PatternRE('(?:%s)%s' % (inner.to_regexp(), op), inner.flags)

    def alias(self, t):
        raise GrammarError("Aliasing not allowed in terminals (You used -> in the wrong place)")

    def value(self, v):
        return v[0]

class PrepareSymbols(Transformer):
    def value(self, v):
        v ,= v
        if isinstance(v, Tree):
            return v
        elif v.type == 'RULE':
            return NonTerminal(v.value)
        elif v.type == 'TERMINAL':
            return Terminal(v.value, filter_out=v.startswith('_'))
        assert False

def _choice_of_rules(rules):
    return ST('expansions', [ST('expansion', [Token('RULE', name)]) for name in rules])

class Grammar:
    def __init__(self, rule_defs, token_defs, ignore):
        self.token_defs = token_defs
        self.rule_defs = rule_defs
        self.ignore = ignore

    def compile(self):
        token_defs = list(self.token_defs)
        rule_defs = self.rule_defs

        # =================
        #  Compile Tokens
        # =================

        # Convert token-trees to strings/regexps
        transformer = PrepareLiterals() * TokenTreeToPattern()
        for name, (token_tree, priority) in token_defs:
<<<<<<< HEAD
            if token_tree is None:  # Terminal added through %declare
                continue
            expansions = list(token_tree.find_data('expansion'))
            if len(expansions) == 1 and not expansions[0].children:
                raise GrammarError("Terminals cannot be empty (%s)" % name)
=======
            for t in token_tree.find_data('expansion'):
                if not t.children:
                    raise GrammarError("Tokens cannot be empty (%s)" % name)
>>>>>>> 5a6e6045

        tokens = [TokenDef(name, transformer.transform(token_tree), priority)
                  for name, (token_tree, priority) in token_defs if token_tree]

        # =================
        #  Compile Rules
        # =================

        # 1. Pre-process terminals
        transformer = PrepareLiterals() * PrepareSymbols() * PrepareAnonTerminals(tokens)   # Adds to tokens

        # 2. Convert EBNF to BNF (and apply step 1)
        ebnf_to_bnf = EBNF_to_BNF()
        rules = []
        for name, rule_tree, options in rule_defs:
            ebnf_to_bnf.rule_options = RuleOptions(keep_all_tokens=True) if options and options.keep_all_tokens else None
            tree = transformer.transform(rule_tree)
            rules.append((name, ebnf_to_bnf.transform(tree), options))
        rules += ebnf_to_bnf.new_rules

        assert len(rules) == len({name for name, _t, _o in rules}), "Whoops, name collision"

        # 3. Compile tree to Rule objects
        rule_tree_to_text = RuleTreeToText()

        simplify_rule = SimplifyRule_Visitor()
        compiled_rules = []
        for name, tree, options in rules:
            simplify_rule.visit(tree)
            expansions = rule_tree_to_text.transform(tree)

            for expansion, alias in expansions:
                if alias and name.startswith('_'):
                    raise GrammarError("Rule %s is marked for expansion (it starts with an underscore) and isn't allowed to have aliases (alias=%s)" % (name, alias))

                assert all(isinstance(x, Symbol) for x in expansion), expansion

                rule = Rule(NonTerminal(name), expansion, alias, options)
                compiled_rules.append(rule)

        return tokens, compiled_rules, self.ignore



_imported_grammars = {}
def import_grammar(grammar_path):
    if grammar_path not in _imported_grammars:
        for import_path in IMPORT_PATHS:
            with open(os.path.join(import_path, grammar_path)) as f:
                text = f.read()
            grammar = load_grammar(text, grammar_path)
            _imported_grammars[grammar_path] = grammar

    return _imported_grammars[grammar_path]


def resolve_token_references(token_defs):
    # TODO Cycles detection
    # TODO Solve with transitive closure (maybe)

    token_dict = {k:t for k, (t,_p) in token_defs}
    assert len(token_dict) == len(token_defs), "Same name defined twice?"

    while True:
        changed = False
        for name, (token_tree, _p) in token_defs:
            if token_tree is None:  # Terminal added through %declare
                continue
            for exp in token_tree.find_data('value'):
                item ,= exp.children
                if isinstance(item, Token):
                    if item.type == 'RULE':
                        raise GrammarError("Rules aren't allowed inside terminals (%s in %s)" % (item, name))
                    if item.type == 'TERMINAL':
                        exp.children[0] = token_dict[item]
                        changed = True
        if not changed:
            break

def options_from_rule(name, *x):
    if len(x) > 1:
        priority, expansions = x
        priority = int(priority)
    else:
        expansions ,= x
        priority = None

    keep_all_tokens = name.startswith('!')
    name = name.lstrip('!')
    expand1 = name.startswith('?')
    name = name.lstrip('?')

    return name, expansions, RuleOptions(keep_all_tokens, expand1, priority=priority)


def symbols_from_strcase(expansion):
    return [Terminal(x, filter_out=x.startswith('_')) if is_terminal(x) else NonTerminal(x) for x in expansion]

class PrepareGrammar(InlineTransformer):
    def terminal(self, name):
        return name
    def nonterminal(self, name):
        return name


class GrammarLoader:
    def __init__(self):
        tokens = [TokenDef(name, PatternRE(value)) for name, value in TERMINALS.items()]

        rules = [options_from_rule(name, x) for name, x in  RULES.items()]
        rules = [Rule(NonTerminal(r), symbols_from_strcase(x.split()), None, o) for r, xs, o in rules for x in xs]
        callback = ParseTreeBuilder(rules, ST).create_callback()
        lexer_conf = LexerConf(tokens, ['WS', 'COMMENT'])

        parser_conf = ParserConf(rules, callback, 'start')
        self.parser = LALR(lexer_conf, parser_conf)

        self.canonize_tree = CanonizeTree()

    def load_grammar(self, grammar_text, name='<?>'):
        "Parse grammar_text, verify, and create Grammar object. Display nice messages on error."

        try:
            tree = self.canonize_tree.transform( self.parser.parse(grammar_text+'\n') )
        except UnexpectedInput as e:
            raise GrammarError("Unexpected input %r at line %d column %d in %s" % (e.context, e.line, e.column, name))
        except UnexpectedToken as e:
            context = e.get_context(grammar_text)
            error = e.match_examples(self.parser.parse, {
                'Unclosed parenthesis': ['a: (\n'],
                'Umatched closing parenthesis': ['a: )\n', 'a: [)\n', 'a: (]\n'],
                'Expecting rule or token definition (missing colon)': ['a\n', 'a->\n', 'A->\n', 'a A\n'],
                'Alias expects lowercase name': ['a: -> "a"\n'],
                'Unexpected colon': ['a::\n', 'a: b:\n', 'a: B:\n', 'a: "a":\n'],
                'Misplaced operator': ['a: b??', 'a: b(?)', 'a:+\n', 'a:?\n', 'a:*\n', 'a:|*\n'],
                'Expecting option ("|") or a new rule or token definition': ['a:a\n()\n'],
                '%import expects a name': ['%import "a"\n'],
                '%ignore expects a value': ['%ignore %import\n'],
            })
            if error:
                raise GrammarError("%s at line %s column %s\n\n%s" % (error, e.line, e.column, context))
            elif 'STRING' in e.expected:
                raise GrammarError("Expecting a value at line %s column %s\n\n%s" % (e.line, e.column, context))
            raise

        tree = PrepareGrammar().transform(tree)

        # Extract grammar items
        defs = classify(tree.children, lambda c: c.data, lambda c: c.children)
        token_defs = defs.pop('token', [])
        rule_defs = defs.pop('rule', [])
        statements = defs.pop('statement', [])
        assert not defs

        token_defs = [td if len(td)==3 else (td[0], 1, td[1]) for td in token_defs]
        token_defs = [(name.value, (t, int(p))) for name, p, t in token_defs]

        # Execute statements
        ignore = []
        declared = []
        for (stmt,) in statements:
            if stmt.data == 'ignore':
                t ,= stmt.children
                ignore.append(t)
            elif stmt.data == 'import':
                dotted_path = stmt.children[0].children
                name = stmt.children[1] if len(stmt.children)>1 else dotted_path[-1]
                grammar_path = os.path.join(*dotted_path[:-1]) + '.lark'
                g = import_grammar(grammar_path)
                token_options = dict(g.token_defs)[dotted_path[-1]]
                assert isinstance(token_options, tuple) and len(token_options)==2
                token_defs.append([name.value, token_options])
            elif stmt.data == 'declare':
                for t in stmt.children:
                    token_defs.append([t.value, (None, None)])
            else:
                assert False, stmt


        # Verify correctness 1
        for name, _ in token_defs:
            if name.startswith('__'):
                raise GrammarError('Names starting with double-underscore are reserved (Error at %s)' % name)

        # Handle ignore tokens
        # XXX A slightly hacky solution. Recognition of %ignore TERMINAL as separate comes from the lexer's
        #     inability to handle duplicate tokens (two names, one value)
        ignore_names = []
        for t in ignore:
            if t.data=='expansions' and len(t.children) == 1:
                t2 ,= t.children
                if t2.data=='expansion' and len(t2.children) == 1:
                    item ,= t2.children
                    if item.data == 'value':
                        item ,= item.children
                        if isinstance(item, Token) and item.type == 'TERMINAL':
                            ignore_names.append(item.value)
                            continue

            name = '__IGNORE_%d'% len(ignore_names)
            ignore_names.append(name)
            token_defs.append((name, (t, 0)))

        # Verify correctness 2
        token_names = set()
        for name, _ in token_defs:
            if name in token_names:
                raise GrammarError("Token '%s' defined more than once" % name)
            token_names.add(name)

        if set(ignore_names) > token_names:
            raise GrammarError("Tokens %s were marked to ignore but were not defined!" % (set(ignore_names) - token_names))

        # Resolve token references
        resolve_token_references(token_defs)

        rules = [options_from_rule(*x) for x in rule_defs]

        rule_names = set()
        for name, _x, _o in rules:
            if name.startswith('__'):
                raise GrammarError('Names starting with double-underscore are reserved (Error at %s)' % name)
            if name in rule_names:
                raise GrammarError("Rule '%s' defined more than once" % name)
            rule_names.add(name)

        for name, expansions, _o in rules:
            used_symbols = {t for x in expansions.find_data('expansion')
                              for t in x.scan_values(lambda t: t.type in ('RULE', 'TERMINAL'))}
            for sym in used_symbols:
                if is_terminal(sym):
                    if sym not in token_names:
                        raise GrammarError("Token '%s' used but not defined (in rule %s)" % (sym, name))
                else:
                    if sym not in rule_names:
                        raise GrammarError("Rule '%s' used but not defined (in rule %s)" % (sym, name))

        # TODO don't include unused tokens, they can only cause trouble!

        return Grammar(rules, token_defs, ignore_names)



load_grammar = GrammarLoader().load_grammar<|MERGE_RESOLUTION|>--- conflicted
+++ resolved
@@ -131,11 +131,7 @@
     'ignore': ['_IGNORE expansions _NL'],
     'declare': ['_DECLARE _declare_args _NL'],
     'import': ['_IMPORT import_args _NL',
-<<<<<<< HEAD
                '_IMPORT import_args _TO TERMINAL _NL'],
-=======
-               '_IMPORT import_args _TO TOKEN _NL'],
->>>>>>> 5a6e6045
     'import_args': ['_import_args'],
     '_import_args': ['name', '_import_args _DOT name'],
     '_declare_args': ['name', '_declare_args name'],
@@ -444,17 +440,11 @@
         # Convert token-trees to strings/regexps
         transformer = PrepareLiterals() * TokenTreeToPattern()
         for name, (token_tree, priority) in token_defs:
-<<<<<<< HEAD
             if token_tree is None:  # Terminal added through %declare
                 continue
             expansions = list(token_tree.find_data('expansion'))
             if len(expansions) == 1 and not expansions[0].children:
                 raise GrammarError("Terminals cannot be empty (%s)" % name)
-=======
-            for t in token_tree.find_data('expansion'):
-                if not t.children:
-                    raise GrammarError("Tokens cannot be empty (%s)" % name)
->>>>>>> 5a6e6045
 
         tokens = [TokenDef(name, transformer.transform(token_tree), priority)
                   for name, (token_tree, priority) in token_defs if token_tree]
