--- conflicted
+++ resolved
@@ -531,13 +531,8 @@
     """
 
     imported_terms = dict(grammar.term_defs)
-<<<<<<< HEAD
-    imported_rules = {n:(n,t,o) for n,t,o in grammar.rule_defs}
-
-=======
     imported_rules = {n:(n,deepcopy(t),o) for n,t,o in grammar.rule_defs}
-    
->>>>>>> 149f7cec
+
     term_defs = []
     rule_defs = []
 
