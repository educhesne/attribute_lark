--- conflicted
+++ resolved
@@ -276,21 +276,11 @@
                     embedded_strs.add(strtok)
         if unless:
             callback[retok.name] = UnlessCallback(Scanner(unless, g_regex_flags, re_, match_whole=True, use_bytes=use_bytes))
-<<<<<<< HEAD
 
     new_terminals = [t for t in terminals if t not in embedded_strs]
     return new_terminals, callback
 
 
-
-=======
-
-    new_terminals = [t for t in terminals if t not in embedded_strs]
-    return new_terminals, callback
-
-
-
->>>>>>> b79c449d
 class Scanner:
     def __init__(self, terminals, g_regex_flags, re_, use_bytes, match_whole=False):
         self.terminals = terminals
@@ -317,19 +307,6 @@
                 mre = self.re_.compile(pattern, self.g_regex_flags)
             except AssertionError:  # Yes, this is what Python provides us.. :/
                 return self._build_mres(terminals, max_size//2)
-<<<<<<< HEAD
-=======
-
-            mres.append((mre, {i: n for n, i in mre.groupindex.items()}))
-            terminals = terminals[max_size:]
-        return mres
-
-    def match(self, text, pos):
-        for mre, type_from_index in self._mres:
-            m = mre.match(text, pos)
-            if m:
-                return m.group(0), type_from_index[m.lastindex]
->>>>>>> b79c449d
 
             mres.append((mre, {i: n for n, i in mre.groupindex.items()}))
             terminals = terminals[max_size:]
