--- conflicted
+++ resolved
@@ -7,21 +7,11 @@
 from .lexer import Token
 
 ###{standalone
-from typing import Tuple, List, Iterator, Optional
+from typing import List, Iterator
 
 class DedentError(LarkError):
     pass
 
-<<<<<<< HEAD
-class Indenter(PostLex):
-    OPEN_PAREN_types: list
-    CLOSE_PAREN_types: list
-    DEDENT_type: str
-
-    def __init__(self):
-        self.paren_level = None
-        self.indent_level = None
-=======
 class Indenter(PostLex, ABC):
 
     paren_level: int
@@ -30,7 +20,6 @@
     def __init__(self) -> None:
         self.paren_level = 0
         self.indent_level = [0]
->>>>>>> 3e2a61aa
         assert self.tab_len > 0
 
     def handle_NL(self, token: Token) -> Iterator[Token]:
