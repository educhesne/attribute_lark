--- conflicted
+++ resolved
@@ -198,28 +198,6 @@
     return [x for x in l if not (x in dedup or dedup.add(x))]
 
 
-<<<<<<< HEAD
-try:
-    from contextlib import suppress     # Python 3
-except ImportError:
-    @contextmanager
-    def suppress(*excs):
-        '''Catch and dismiss the provided exception
-
-        >>> x = 'hello'
-        >>> with suppress(IndexError):
-        ...     x = x[10]
-        >>> x
-        'hello'
-        '''
-        try:
-            yield
-        except excs:
-            pass
-
-
-=======
->>>>>>> b79c449d
 class Enumerator(Serialize):
     def __init__(self):
         self.enums = {}
