from .exceptions import ConfigurationError, GrammarError, assert_config
from .utils import get_regexp_width, Serialize
from .parsers.grammar_analysis import GrammarAnalyzer
from .lexer import LexerThread, BasicLexer, ContextualLexer, Lexer, Token, TerminalDef
from .parsers import earley, xearley, cyk
from .parsers.lalr_parser import LALR_Parser
from .tree import Tree
from .common import LexerConf, ParserConf
try:
    import regex  # type: ignore
except ImportError:
    regex = None
import re

###{standalone

def _wrap_lexer(lexer_class):
    future_interface = getattr(lexer_class, '__future_interface__', False)
    if future_interface:
        return lexer_class
    else:
        class CustomLexerWrapper(Lexer):
            def __init__(self, lexer_conf):
                self.lexer = lexer_class(lexer_conf)
            def lex(self, lexer_state, parser_state):
                return self.lexer.lex(lexer_state.text)
        return CustomLexerWrapper


class MakeParsingFrontend:
    def __init__(self, parser_type, lexer_type):
        self.parser_type = parser_type
        self.lexer_type = lexer_type

    def deserialize(self, data, memo, lexer_conf, callbacks, options):
        parser_conf = ParserConf.deserialize(data['parser_conf'], memo)
        parser = LALR_Parser.deserialize(data['parser'], memo, callbacks, options.debug)
        parser_conf.callbacks = callbacks
        return ParsingFrontend(lexer_conf, parser_conf, options, parser=parser)

    # ... Continued later in the module


class ParsingFrontend(Serialize):
    __serialize_fields__ = 'lexer_conf', 'parser_conf', 'parser'

    def __init__(self, lexer_conf, parser_conf, options, parser=None):
        self.parser_conf = parser_conf
        self.lexer_conf = lexer_conf
        self.options = options

        # Set-up parser
        if parser:  # From cache
            self.parser = parser
        else:
            create_parser = {
                'lalr': create_lalr_parser,
                'earley': create_earley_parser,
                'cyk': CYK_FrontEnd,
            }[parser_conf.parser_type]
            self.parser = create_parser(lexer_conf, parser_conf, options)

        # Set-up lexer
        lexer_type = lexer_conf.lexer_type
        self.skip_lexer = False
        if lexer_type in ('dynamic', 'dynamic_complete'):
            assert lexer_conf.postlex is None
            self.skip_lexer = True
            return

        try:
            create_lexer = {
                'basic': create_basic_lexer,
                'contextual': create_contextual_lexer,
            }[lexer_type]
        except KeyError:
            assert issubclass(lexer_type, Lexer), lexer_type
            self.lexer = _wrap_lexer(lexer_type)(lexer_conf)
        else:
            self.lexer = create_lexer(lexer_conf, self.parser, lexer_conf.postlex)

        if lexer_conf.postlex:
            self.lexer = PostLexConnector(self.lexer, lexer_conf.postlex)
    
    def _verify_start(self, start=None):
        if start is None:
            start_decls = self.parser_conf.start
            if len(start_decls) > 1:
                raise ConfigurationError("Lark initialized with more than 1 possible start rule. Must specify which start rule to parse", start_decls)
            start ,= start_decls
        elif start not in self.parser_conf.start:
            raise ConfigurationError("Unknown start rule %s. Must be one of %r" % (start, self.parser_conf.start))
        return start

    def parse(self, text, start=None, on_error=None):
        chosen_start = self._verify_start(start)
        stream = text if self.skip_lexer else LexerThread(self.lexer, text)
        kw = {} if on_error is None else {'on_error': on_error}
        return self.parser.parse(stream, chosen_start, **kw)
    
    def parse_interactive(self, text=None, start=None):
        chosen_start = self._verify_start(start)
        if self.parser_conf.parser_type != 'lalr':
            raise ConfigurationError("parse_interactive() currently only works with parser='lalr' ")
        stream = text if self.skip_lexer else LexerThread(self.lexer, text)
        return self.parser.parse_interactive(stream, chosen_start)


def get_frontend(parser, lexer):
    assert_config(parser, ('lalr', 'earley', 'cyk'))
    if not isinstance(lexer, type):     # not custom lexer?
        expected = {
            'lalr': ('basic', 'contextual'),
            'earley': ('basic', 'dynamic', 'dynamic_complete'),
            'cyk': ('basic', ),
         }[parser]
        assert_config(lexer, expected, 'Parser %r does not support lexer %%r, expected one of %%s' % parser)

    return MakeParsingFrontend(parser, lexer)


def _get_lexer_callbacks(transformer, terminals):
    result = {}
    for terminal in terminals:
        callback = getattr(transformer, terminal.name, None)
        if callback is not None:
            result[terminal.name] = callback
    return result

class PostLexConnector:
    def __init__(self, lexer, postlexer):
        self.lexer = lexer
        self.postlexer = postlexer

    def make_lexer_state(self, text):
        return self.lexer.make_lexer_state(text)

    def lex(self, lexer_state, parser_state):
        i = self.lexer.lex(lexer_state, parser_state)
        return self.postlexer.process(i)



def create_basic_lexer(lexer_conf, parser, postlex):
    return BasicLexer(lexer_conf)

def create_contextual_lexer(lexer_conf, parser, postlex):
    states = {idx:list(t.keys()) for idx, t in parser._parse_table.states.items()}
    always_accept = postlex.always_accept if postlex else ()
    return ContextualLexer(lexer_conf, states, always_accept=always_accept)

def create_lalr_parser(lexer_conf, parser_conf, options=None):
    debug = options.debug if options else False
    return LALR_Parser(parser_conf, debug=debug)


create_earley_parser = NotImplemented
CYK_FrontEnd = NotImplemented
###}

class EarleyRegexpMatcher:
    def __init__(self, lexer_conf):
        self.regexps = {}
        for t in lexer_conf.terminals:
            regexp = t.pattern.to_regexp()
            try:
                width = get_regexp_width(regexp)[0]
            except ValueError:
                raise GrammarError("Bad regexp in token %s: %s" % (t.name, regexp))
            else:
                if width == 0:
                    raise GrammarError("Dynamic Earley doesn't allow zero-width regexps", t)
            if lexer_conf.use_bytes:
                regexp = regexp.encode('utf-8')

            self.regexps[t.name] = lexer_conf.re_module.compile(regexp, lexer_conf.g_regex_flags)

    def match(self, term, text, index=0):
        return self.regexps[term.name].match(text, index)


def create_earley_parser__dynamic(lexer_conf, parser_conf, options=None, **kw):
<<<<<<< HEAD
    if lexer_conf.callbacks:
        raise GrammarError("Earley's dynamic lexer doesn't support lexer_callbacks.")

    earley_matcher = EarleyRegexpMatcher(lexer_conf)
    return xearley.Parser(parser_conf, earley_matcher.match, ignore=lexer_conf.ignore, **kw)
=======
    earley_matcher = EarleyRegexpMatcher(lexer_conf)
    return xearley.Parser(lexer_conf, parser_conf, earley_matcher.match, **kw)
>>>>>>> dfd2d4d0

def _match_earley_basic(term, token):
    return term.name == token.type

def create_earley_parser__basic(lexer_conf, parser_conf, options, **kw):
    return earley.Parser(lexer_conf, parser_conf, _match_earley_basic, **kw)

def create_earley_parser(lexer_conf, parser_conf, options):
    resolve_ambiguity = options.ambiguity == 'resolve'
    debug = options.debug if options else False
    tree_class = options.tree_class or Tree if options.ambiguity != 'forest' else None

    extra = {}
    if lexer_conf.lexer_type == 'dynamic':
        f = create_earley_parser__dynamic
    elif lexer_conf.lexer_type == 'dynamic_complete':
        extra['complete_lex'] =True
        f = create_earley_parser__dynamic
    else:
        f = create_earley_parser__basic

    return f(lexer_conf, parser_conf, options, resolve_ambiguity=resolve_ambiguity, debug=debug, tree_class=tree_class, **extra)



class CYK_FrontEnd:
    def __init__(self, lexer_conf, parser_conf, options=None):
        self._analysis = GrammarAnalyzer(parser_conf)
        self.parser = cyk.Parser(parser_conf.rules)

        self.callbacks = parser_conf.callbacks

    def parse(self, lexer_thread, start):
        tokens = list(lexer_thread.lex(None))
        tree = self.parser.parse(tokens, start)
        return self._transform(tree)

    def _transform(self, tree):
        subtrees = list(tree.iter_subtrees())
        for subtree in subtrees:
            subtree.children = [self._apply_callback(c) if isinstance(c, Tree) else c for c in subtree.children]

        return self._apply_callback(tree)

    def _apply_callback(self, tree):
        return self.callbacks[tree.rule](tree.children)


class MakeParsingFrontend(MakeParsingFrontend):
    def __call__(self, lexer_conf, parser_conf, options):
        assert isinstance(lexer_conf, LexerConf)
        assert isinstance(parser_conf, ParserConf)
        parser_conf.parser_type = self.parser_type
        lexer_conf.lexer_type = self.lexer_type
        return ParsingFrontend(lexer_conf, parser_conf, options)<|MERGE_RESOLUTION|>--- conflicted
+++ resolved
@@ -180,16 +180,11 @@
 
 
 def create_earley_parser__dynamic(lexer_conf, parser_conf, options=None, **kw):
-<<<<<<< HEAD
     if lexer_conf.callbacks:
         raise GrammarError("Earley's dynamic lexer doesn't support lexer_callbacks.")
 
     earley_matcher = EarleyRegexpMatcher(lexer_conf)
-    return xearley.Parser(parser_conf, earley_matcher.match, ignore=lexer_conf.ignore, **kw)
-=======
-    earley_matcher = EarleyRegexpMatcher(lexer_conf)
     return xearley.Parser(lexer_conf, parser_conf, earley_matcher.match, **kw)
->>>>>>> dfd2d4d0
 
 def _match_earley_basic(term, token):
     return term.name == token.type
