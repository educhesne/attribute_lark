--- conflicted
+++ resolved
@@ -4,7 +4,7 @@
 
 import inspect, re
 import types
-from typing import Optional
+from typing import Optional, Callable
 
 from lark import Transformer, v_args
 
@@ -31,11 +31,9 @@
 def camel_to_snake(name):
     return re.sub(r'(?<!^)(?=[A-Z])', '_', name).lower()
 
-<<<<<<< HEAD
-def create_transformer(ast_module, transformer=None, decorator_factory=v_args):
-=======
-def create_transformer(ast_module: types.ModuleType, transformer: Optional[Transformer]=None) -> Transformer:
->>>>>>> 77b07bbf
+def create_transformer(ast_module: types.ModuleType,
+                       transformer: Optional[Transformer]=None,
+                       decorator_factory: Callable=v_args) -> Transformer:
     """Collects `Ast` subclasses from the given module, and creates a Lark transformer that builds the AST.
 
     For each class, we create a corresponding rule in the transformer, with a matching name.
